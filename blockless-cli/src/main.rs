mod config;
use blockless::{blockless_run, LoggerLevel};
use config::CliConfig;
use std::{env, io};
use env_logger::Target;
use tokio::runtime::Builder;
use log::{error, info, LevelFilter};
use std::fs;



fn logger_init(cfg: &CliConfig) {
    let rt_logger = cfg.0.runtime_logger_ref();
    let mut builder = env_logger::Builder::from_default_env();
    let rt_logger_level = cfg.0.runtime_logger_level_ref();
    let filter_level = match *rt_logger_level {
        LoggerLevel::INFO => LevelFilter::Info,
        LoggerLevel::WARN => LevelFilter::Warn,
        LoggerLevel::DEBUG => LevelFilter::Debug,
        LoggerLevel::ERROR => LevelFilter::Error,
        LoggerLevel::TRACE => LevelFilter::Trace,
    };
    builder.filter_level(filter_level);
    let target = match rt_logger {
        None => Target::default(),
        Some(f) => {
            builder.is_test(true);
            let file = fs::OpenOptions::new()
                .append(true)
                .create(true)
                .write(true)
                .open(f)
                .unwrap();
            Target::Pipe(Box::new(file))
        },
    };

    builder.target(target);
    builder.init();
}

fn main() {
    let args = env::args().collect::<Vec<_>>();
    let path = args.iter().nth(1);
    let mut std_buffer = String::new();

    if path.is_none() {
        eprintln!("usage: {} [path]\npath: configure file path", args[0]);
        return;
    }

    let mut cfg = CliConfig::from_file(path.unwrap()).unwrap();
    logger_init(&cfg);
    if cfg.0.stdin_ref().is_empty() {
        io::stdin().read_line(&mut std_buffer).unwrap();
        cfg.0.stdin(std_buffer);
    }

    let rt = Builder::new_current_thread()
        .enable_io()
        .enable_time()
        .build()
        .unwrap();
    rt.block_on(async {
        info!("The wasm app start.");
        std::panic::set_hook(Box::new(|panic_info| {
            error!("{}", panic_info.to_string());
            eprintln!("The wasm app crash, please check the log file for detail messages.");
        }));
        let exit_code = blockless_run(cfg.0).await;
<<<<<<< HEAD
        println!("The wasm execute finish, the exit code: {}", exit_code.code);
=======
>>>>>>> 40834c39
        info!("The wasm execute finish, the exit code: {}", exit_code.code);
    });
}<|MERGE_RESOLUTION|>--- conflicted
+++ resolved
@@ -68,10 +68,6 @@
             eprintln!("The wasm app crash, please check the log file for detail messages.");
         }));
         let exit_code = blockless_run(cfg.0).await;
-<<<<<<< HEAD
-        println!("The wasm execute finish, the exit code: {}", exit_code.code);
-=======
->>>>>>> 40834c39
         info!("The wasm execute finish, the exit code: {}", exit_code.code);
     });
 }